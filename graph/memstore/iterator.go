--- conflicted
+++ resolved
@@ -95,15 +95,11 @@
 
 func (it *Iterator) Close() {}
 
-<<<<<<< HEAD
 func (it *Iterator) checkValid(index int64) bool {
 	return it.ts.log[index].DeletedBy == 0
 }
 
-func (it *Iterator) Next() (graph.Value, bool) {
-=======
 func (it *Iterator) Next() bool {
->>>>>>> 11c3cd17
 	graph.NextLogIn(it)
 	if it.tree.Max() == nil || it.iterLast == it.tree.Max().(Int64) {
 		return graph.NextLogOut(it, nil, false)
